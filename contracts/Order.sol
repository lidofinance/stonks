// SPDX-License-Identifier: MIT
pragma solidity ^0.8.13;

import {IERC20} from "@openzeppelin/contracts/token/ERC20/IERC20.sol";
import {SafeERC20} from "@openzeppelin/contracts/token/ERC20/utils/SafeERC20.sol";
import {IERC20Metadata} from "@openzeppelin/contracts/token/ERC20/extensions/IERC20Metadata.sol";

import {GPv2Order} from "./lib/GPv2Order.sol";
<<<<<<< HEAD
import {RecoverERC20} from "./lib/RecoverERC20.sol";
import {ITokenConverter} from "./interfaces/ITokenConverter.sol";
=======
import {AssetRecoverer} from "./lib/AssetRecoverer.sol";
import {IPriceChecker} from "./interfaces/IPriceChecker.sol";
>>>>>>> f2680c42
import {IStonks} from "./interfaces/IStonks.sol";

import {ICoWSwapSettlement} from "./interfaces/ICoWSwapSettlement.sol";
import {ERC1271_MAGIC_VALUE, IERC1271} from "./interfaces/IERC1271.sol";

contract Order is IERC1271, AssetRecoverer {
    using GPv2Order for *;
    using SafeERC20 for IERC20;

    // Max basis points for price margin
    uint256 private constant MAX_BASIS_POINTS = 10_000;

    bytes32 public constant APP_DATA = keccak256("LIDO_DOES_STONKS");
    address public constant SETTLEMENT =
        0x9008D19f58AAbD9eD0D60971565AA8510560ab41;
    address public constant VAULT_RELAYER =
        0xC92E8bdf79f0507f65a392b0ab4667716BFE0110;

<<<<<<< HEAD
    address public constant TREASURY =
        0x7Cd64b87251f793027590c34b206145c3aa362Ae;

=======
>>>>>>> f2680c42
    uint8 public constant PRICE_TOLERANCE_IN_PERCENT = 5;

    bytes32 public immutable domainSeparator;

    uint256 internal sellAmount;
    uint256 internal buyAmount;

    address public stonks;

    uint32 public validTo;
    bytes32 public orderHash;

    event OrderCreated(
        address indexed order,
        bytes32 orderHash,
        GPv2Order.Data orderData
    );

    constructor() {
        domainSeparator = ICoWSwapSettlement(SETTLEMENT).domainSeparator();
    }

    function initialize(address operator_) external {
        stonks = msg.sender;
        operator = operator_;

        (
            IERC20 tokenFrom,
            IERC20 tokenTo,
            address tokenConverter,
            uint256 marginBasisPoints
        ) = IStonks(stonks).getOrderParameters();

        validTo = uint32(block.timestamp + 60 minutes);
        sellAmount = tokenFrom.balanceOf(address(this));
        buyAmount = ITokenConverter(tokenConverter).getExpectedOut(
            sellAmount,
            address(tokenFrom),
            address(tokenTo)
        );

        uint256 buyAmountWithMargin = (buyAmount *
            (MAX_BASIS_POINTS - marginBasisPoints)) / MAX_BASIS_POINTS;

        GPv2Order.Data memory order = GPv2Order.Data({
            sellToken: IERC20Metadata(address(tokenFrom)),
            buyToken: IERC20Metadata(address(tokenTo)),
            receiver: TREASURY,
            sellAmount: sellAmount,
            buyAmount: buyAmountWithMargin,
            validTo: validTo,
            appData: APP_DATA,
            feeAmount: 0,
            kind: GPv2Order.KIND_SELL,
            partiallyFillable: false,
            sellTokenBalance: GPv2Order.BALANCE_ERC20,
            buyTokenBalance: GPv2Order.BALANCE_ERC20
        });
        orderHash = order.hash(domainSeparator);
        tokenFrom.approve(VAULT_RELAYER, type(uint256).max);

        emit OrderCreated(address(this), orderHash, order);
    }

    function isValidSignature(
        bytes32 hash,
        bytes calldata
    ) external view returns (bytes4 magicValue) {
        require(hash == orderHash, "Order: invalid order");
        require(block.timestamp <= validTo, "Order: invalid time");

        (
            IERC20 tokenFrom,
            IERC20 tokenTo,
            address tokenConverter,
            uint256 marginBasisPoints
        ) = IStonks(stonks).getOrderParameters();

        uint256 currentMarketPrice = ITokenConverter(tokenConverter)
            .getExpectedOut(
                IERC20(tokenFrom).balanceOf(address(this)),
                address(tokenFrom),
                address(tokenTo)
            );

        uint256 currentMarketPriceWithMargin = (currentMarketPrice *
            (MAX_BASIS_POINTS - marginBasisPoints)) / MAX_BASIS_POINTS;

        require(
            isTradePriceWithinTolerance(
                buyAmount,
                currentMarketPriceWithMargin
            ),
            "Order: invalid price"
        );

        return ERC1271_MAGIC_VALUE;
    }

    function cancel() external {
        require(validTo < block.timestamp, "Order: not expired");
        (IERC20 tokenFrom, , , ) = IStonks(stonks).getOrderParameters();
        tokenFrom.safeTransfer(stonks, tokenFrom.balanceOf(address(this)));
    }

    function recoverERC20(address token_) external onlyOperator {
<<<<<<< HEAD
        (IERC20 tokenFrom, , , ) = IStonks(stonks).getOrderParameters();
        require(
            token_ != address(tokenFrom),
            "Order: cannot recover tokenFrom"
        );
        uint256 balance = IERC20(token_).balanceOf(address(this));
        require(balance > 0, "Stonks: insufficient balance");
        _recoverERC20(token_, ARAGON_AGENT, balance);
=======
        (IERC20 tokenFrom,,) = IStonks(stonks).getOrderParameters();
        require(token_ != address(tokenFrom), "Order: cannot recover tokenFrom");
        uint256 amount = IERC20(token_).balanceOf(address(this));
        IERC20(token_).safeTransfer(TREASURY, amount);
        emit ERC20Recovered(token_, TREASURY, amount);
>>>>>>> f2680c42
    }

    function isTradePriceWithinTolerance(
        uint256 a,
        uint256 b
    ) public pure returns (bool) {
        uint256 scaleFactor = 1e18;
        uint256 scaledA = a * scaleFactor;
        uint256 scaledB = b * scaleFactor;
        uint256 tolerance = ((
            scaledA > scaledB ? scaledA : PRICE_TOLERANCE_IN_PERCENT
        ) * 5) / 100;

        if (scaledA > scaledB) {
            return scaledA - scaledB <= tolerance;
        } else {
            return scaledB - scaledA <= tolerance;
        }
    }
}<|MERGE_RESOLUTION|>--- conflicted
+++ resolved
@@ -6,13 +6,8 @@
 import {IERC20Metadata} from "@openzeppelin/contracts/token/ERC20/extensions/IERC20Metadata.sol";
 
 import {GPv2Order} from "./lib/GPv2Order.sol";
-<<<<<<< HEAD
-import {RecoverERC20} from "./lib/RecoverERC20.sol";
 import {ITokenConverter} from "./interfaces/ITokenConverter.sol";
-=======
 import {AssetRecoverer} from "./lib/AssetRecoverer.sol";
-import {IPriceChecker} from "./interfaces/IPriceChecker.sol";
->>>>>>> f2680c42
 import {IStonks} from "./interfaces/IStonks.sol";
 
 import {ICoWSwapSettlement} from "./interfaces/ICoWSwapSettlement.sol";
@@ -22,22 +17,12 @@
     using GPv2Order for *;
     using SafeERC20 for IERC20;
 
+    bytes32 public constant APP_DATA = keccak256("LIDO_DOES_STONKS");
+    address public constant SETTLEMENT = 0x9008D19f58AAbD9eD0D60971565AA8510560ab41;
+    address public constant VAULT_RELAYER = 0xC92E8bdf79f0507f65a392b0ab4667716BFE0110;
     // Max basis points for price margin
     uint256 private constant MAX_BASIS_POINTS = 10_000;
-
-    bytes32 public constant APP_DATA = keccak256("LIDO_DOES_STONKS");
-    address public constant SETTLEMENT =
-        0x9008D19f58AAbD9eD0D60971565AA8510560ab41;
-    address public constant VAULT_RELAYER =
-        0xC92E8bdf79f0507f65a392b0ab4667716BFE0110;
-
-<<<<<<< HEAD
-    address public constant TREASURY =
-        0x7Cd64b87251f793027590c34b206145c3aa362Ae;
-
-=======
->>>>>>> f2680c42
-    uint8 public constant PRICE_TOLERANCE_IN_PERCENT = 5;
+    uint256 public constant PRICE_TOLERANCE_IN_PERCENT = 5;
 
     bytes32 public immutable domainSeparator;
 
@@ -49,11 +34,7 @@
     uint32 public validTo;
     bytes32 public orderHash;
 
-    event OrderCreated(
-        address indexed order,
-        bytes32 orderHash,
-        GPv2Order.Data orderData
-    );
+    event OrderCreated(address indexed order, bytes32 orderHash, GPv2Order.Data orderData);
 
     constructor() {
         domainSeparator = ICoWSwapSettlement(SETTLEMENT).domainSeparator();
@@ -63,23 +44,14 @@
         stonks = msg.sender;
         operator = operator_;
 
-        (
-            IERC20 tokenFrom,
-            IERC20 tokenTo,
-            address tokenConverter,
-            uint256 marginBasisPoints
-        ) = IStonks(stonks).getOrderParameters();
+        (IERC20 tokenFrom, IERC20 tokenTo, address tokenConverter, uint256 marginBasisPoints) =
+            IStonks(stonks).getOrderParameters();
 
         validTo = uint32(block.timestamp + 60 minutes);
         sellAmount = tokenFrom.balanceOf(address(this));
-        buyAmount = ITokenConverter(tokenConverter).getExpectedOut(
-            sellAmount,
-            address(tokenFrom),
-            address(tokenTo)
-        );
+        buyAmount = ITokenConverter(tokenConverter).getExpectedOut(sellAmount, address(tokenFrom), address(tokenTo));
 
-        uint256 buyAmountWithMargin = (buyAmount *
-            (MAX_BASIS_POINTS - marginBasisPoints)) / MAX_BASIS_POINTS;
+        uint256 buyAmountWithMargin = (buyAmount * (MAX_BASIS_POINTS - marginBasisPoints)) / MAX_BASIS_POINTS;
 
         GPv2Order.Data memory order = GPv2Order.Data({
             sellToken: IERC20Metadata(address(tokenFrom)),
@@ -101,76 +73,44 @@
         emit OrderCreated(address(this), orderHash, order);
     }
 
-    function isValidSignature(
-        bytes32 hash,
-        bytes calldata
-    ) external view returns (bytes4 magicValue) {
+    function isValidSignature(bytes32 hash, bytes calldata) external view returns (bytes4 magicValue) {
         require(hash == orderHash, "Order: invalid order");
         require(block.timestamp <= validTo, "Order: invalid time");
 
-        (
-            IERC20 tokenFrom,
-            IERC20 tokenTo,
-            address tokenConverter,
-            uint256 marginBasisPoints
-        ) = IStonks(stonks).getOrderParameters();
+        (IERC20 tokenFrom, IERC20 tokenTo, address tokenConverter, uint256 marginBasisPoints) =
+            IStonks(stonks).getOrderParameters();
 
-        uint256 currentMarketPrice = ITokenConverter(tokenConverter)
-            .getExpectedOut(
-                IERC20(tokenFrom).balanceOf(address(this)),
-                address(tokenFrom),
-                address(tokenTo)
-            );
+        uint256 currentMarketPrice = ITokenConverter(tokenConverter).getExpectedOut(
+            IERC20(tokenFrom).balanceOf(address(this)), address(tokenFrom), address(tokenTo)
+        );
 
-        uint256 currentMarketPriceWithMargin = (currentMarketPrice *
-            (MAX_BASIS_POINTS - marginBasisPoints)) / MAX_BASIS_POINTS;
+        uint256 currentMarketPriceWithMargin =
+            (currentMarketPrice * (MAX_BASIS_POINTS - marginBasisPoints)) / MAX_BASIS_POINTS;
 
-        require(
-            isTradePriceWithinTolerance(
-                buyAmount,
-                currentMarketPriceWithMargin
-            ),
-            "Order: invalid price"
-        );
+        require(isTradePriceWithinTolerance(buyAmount, currentMarketPriceWithMargin), "Order: invalid price");
 
         return ERC1271_MAGIC_VALUE;
     }
 
     function cancel() external {
         require(validTo < block.timestamp, "Order: not expired");
-        (IERC20 tokenFrom, , , ) = IStonks(stonks).getOrderParameters();
+        (IERC20 tokenFrom,,,) = IStonks(stonks).getOrderParameters();
         tokenFrom.safeTransfer(stonks, tokenFrom.balanceOf(address(this)));
     }
 
     function recoverERC20(address token_) external onlyOperator {
-<<<<<<< HEAD
-        (IERC20 tokenFrom, , , ) = IStonks(stonks).getOrderParameters();
-        require(
-            token_ != address(tokenFrom),
-            "Order: cannot recover tokenFrom"
-        );
-        uint256 balance = IERC20(token_).balanceOf(address(this));
-        require(balance > 0, "Stonks: insufficient balance");
-        _recoverERC20(token_, ARAGON_AGENT, balance);
-=======
-        (IERC20 tokenFrom,,) = IStonks(stonks).getOrderParameters();
+        (IERC20 tokenFrom,,,) = IStonks(stonks).getOrderParameters();
         require(token_ != address(tokenFrom), "Order: cannot recover tokenFrom");
         uint256 amount = IERC20(token_).balanceOf(address(this));
         IERC20(token_).safeTransfer(TREASURY, amount);
         emit ERC20Recovered(token_, TREASURY, amount);
->>>>>>> f2680c42
     }
 
-    function isTradePriceWithinTolerance(
-        uint256 a,
-        uint256 b
-    ) public pure returns (bool) {
+    function isTradePriceWithinTolerance(uint256 a, uint256 b) public pure returns (bool) {
         uint256 scaleFactor = 1e18;
         uint256 scaledA = a * scaleFactor;
         uint256 scaledB = b * scaleFactor;
-        uint256 tolerance = ((
-            scaledA > scaledB ? scaledA : PRICE_TOLERANCE_IN_PERCENT
-        ) * 5) / 100;
+        uint256 tolerance = ((scaledA > scaledB ? scaledA : PRICE_TOLERANCE_IN_PERCENT) * 5) / 100;
 
         if (scaledA > scaledB) {
             return scaledA - scaledB <= tolerance;
