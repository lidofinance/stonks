--- conflicted
+++ resolved
@@ -9,7 +9,7 @@
 const GOERLI_RPC_URL = process.env.GOERLI_RPC_URL
 const HOLESKY_RPC_URL = process.env.HOLESKY_RPC_URL
 
-if (!MAINNET_RPC_URL && !GOERLI_RPC_URL) {
+if (!MAINNET_RPC_URL && !GOERLI_RPC_URL && !HOLESKY_RPC_URL) {
   throw new Error(`RPC url was not provided. Please, ensure the .env file is filled correctly.`)
 }
 
@@ -17,28 +17,26 @@
 const ETHERSCAN_API_KEY = process.env.ETHERSCAN_API_KEY
 
 const config: HardhatUserConfig = {
-<<<<<<< HEAD
   solidity: {
-    version: '0.8.19',
+    version: '0.8.23',
     settings: {
       optimizer: {
         enabled: true,
         runs: 200,
-=======
-  solidity: '0.8.23',
+      }
+    }
+  },
   networks: {
     mainnet: {
       url: process.env.RPC_URL,
-      accounts: [WALLET_PRIVATE_KEY],
+      accounts: WALLET_PRIVATE_KEY ? [WALLET_PRIVATE_KEY] : [],
     },
     hardhat: {
       forking: {
         url: process.env.RPC_URL!,
->>>>>>> fe97fb27
       },
     },
   },
-  networks: {},
   etherscan: {
     apiKey: ETHERSCAN_API_KEY,
     customChains: [
